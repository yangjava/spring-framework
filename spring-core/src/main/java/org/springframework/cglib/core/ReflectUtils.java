--- conflicted
+++ resolved
@@ -68,47 +68,23 @@
 		try {
 			classLoaderDefineClass = ClassLoader.class.getDeclaredMethod("defineClass",
 							String.class, byte[].class, Integer.TYPE, Integer.TYPE, ProtectionDomain.class);
-<<<<<<< HEAD
-			protectionDomain = getProtectionDomain(ReflectUtils.class);
-			for (Method method : Object.class.getDeclaredMethods()) {
-				if ("finalize".equals(method.getName())
-						|| (method.getModifiers() & (Modifier.FINAL | Modifier.STATIC)) > 0) {
-					continue;
-				}
-				OBJECT_METHODS.add(method);
-			}
-=======
-				}
-			});
->>>>>>> 4f44ae3f
 		}
 		catch (Throwable t) {
 			classLoaderDefineClass = null;
 			throwable = t;
 		}
-<<<<<<< HEAD
-=======
-
-		privateLookupInMethod = privateLookupIn;
-		lookupDefineClassMethod = lookupDefineClass;
->>>>>>> 4f44ae3f
+
 		classLoaderDefineClassMethod = classLoaderDefineClass;
 		THROWABLE = throwable;
 		PROTECTION_DOMAIN = getProtectionDomain(ReflectUtils.class);
 
-		AccessController.doPrivileged(new PrivilegedAction() {
-			public Object run() {
-				Method[] methods = Object.class.getDeclaredMethods();
-				for (Method method : methods) {
-					if ("finalize".equals(method.getName())
-							|| (method.getModifiers() & (Modifier.FINAL | Modifier.STATIC)) > 0) {
-						continue;
-					}
-					OBJECT_METHODS.add(method);
-				}
-				return null;
-			}
-		});
+		for (Method method : Object.class.getDeclaredMethods()) {
+			if ("finalize".equals(method.getName())
+					|| (method.getModifiers() & (Modifier.FINAL | Modifier.STATIC)) > 0) {
+				continue;
+			}
+			OBJECT_METHODS.add(method);
+		}
 	}
 	// SPRING PATCH END
 
